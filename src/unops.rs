// ---------------------------------------------------------------------------
// Copyright:   (c) 2021 ff. Michael Amrhein (michael@adrhinum.de)
// License:     This program is part of a larger application. For license
//              details please read the file LICENSE.TXT provided together
//              with the application.
// ---------------------------------------------------------------------------
// $Source$
// $Revision$

use core::ops::Neg;

use fpdec_core::ten_pow;

use crate::Decimal;

// TODO: remove this trait when feature(int_roundings) got stable
trait DivModInt: Sized {
    fn divmod(self, rhs: Self) -> (Self, Self);
    fn div_floor(self, rhs: Self) -> Self;
    fn div_ceil(self, rhs: Self) -> Self;
}

impl DivModInt for i128 {
    #[inline(always)]
    fn divmod(self, rhs: Self) -> (Self, Self) {
        (self / rhs, self % rhs)
    }
    #[inline]
    fn div_floor(self, rhs: Self) -> Self {
        let (q, r) = self.divmod(rhs);
        if (r > 0 && rhs < 0) || (r < 0 && rhs > 0) {
            q - 1
        } else {
            q
        }
    }
    #[inline]
    fn div_ceil(self, rhs: Self) -> Self {
        let (q, r) = self.divmod(rhs);
        if (r > 0 && rhs > 0) || (r < 0 && rhs < 0) {
            q + 1
        } else {
            q
        }
    }
}

impl Neg for Decimal {
    type Output = Self;

    /// Returns -self.
    ///
    /// # Panics
    ///
    /// Panics with 'attempt to negate with overflow' when called on a
    /// `Decimal` with a coefficient equal to `i128::MIN`!
    #[inline(always)]
    fn neg(self) -> Self::Output {
        Self::Output {
            coeff: -self.coeff,
            n_frac_digits: self.n_frac_digits,
        }
    }
}

impl Neg for &Decimal {
    type Output = <Decimal as Neg>::Output;

    /// Returns -self.
    ///
    /// #Panics
    ///
    /// Panics with 'attempt to negate with overflow' when called on a
    /// `Decimal` with a coefficient equal to `i128::MIN`!
    #[inline(always)]
    fn neg(self) -> Self::Output {
        Self::Output {
            coeff: -self.coeff,
            n_frac_digits: self.n_frac_digits,
        }
    }
}

impl Decimal {
    /// Returns the absolute value of `self`.
    #[inline(always)]
    pub fn abs(&self) -> Self {
        Self {
            coeff: self.coefficient().abs(),
            n_frac_digits: self.n_frac_digits,
        }
    }

    /// Returns the largest integral value <= `self`.
    ///
    /// # Examples
    ///
    /// ```rust
    /// # use fpdec::{Dec, Decimal};
    /// let d = Dec!(17.5);
    /// assert_eq!(d.floor().to_string(), "17");
    /// let d = Dec!(-17.050);
    /// assert_eq!(d.floor().to_string(), "-18");
    /// ```
    #[inline]
    pub fn floor(&self) -> Self {
        match self.n_frac_digits {
            0 => *self,
            n => Self {
<<<<<<< HEAD
                // coeff: self.coeff.div_floor(ten_pow(n)),
                coeff: DivModInt::div_floor(self.coeff, ten_pow(n)),
=======
                coeff: self.coefficient().div_floor(&ten_pow(n)),
>>>>>>> 67ac9ff9
                n_frac_digits: 0,
            },
        }
    }

    /// Returns the smallest integral value >= `self`.
    ///
    /// # Examples
    ///
    /// ```rust
    /// # use fpdec::{Dec, Decimal};
    /// let d = Dec!(17.5);
    /// assert_eq!(d.ceil().to_string(), "18");
    /// let d = Dec!(-17.50);
    /// assert_eq!(d.ceil().to_string(), "-17");
    /// ```
    #[inline]
    pub fn ceil(&self) -> Self {
        match self.n_frac_digits {
            0 => *self,
            n => Self {
<<<<<<< HEAD
                // coeff: self.coeff.div_ceil(ten_pow(n)),
                coeff: DivModInt::div_ceil(self.coeff, ten_pow(n)),
=======
                coeff: self.coefficient().div_ceil(&ten_pow(n)),
>>>>>>> 67ac9ff9
                n_frac_digits: 0,
            },
        }
    }

    /// Returns the integral part of `self`.
    ///
    /// # Examples
    ///
    /// ```rust
    /// # use fpdec::{Dec, Decimal};
    /// let d = Dec!(17.5);
    /// assert_eq!(d.trunc().to_string(), "17");
    /// let d = Dec!(-17.55555);
    /// assert_eq!(d.trunc().to_string(), "-17");
    /// ```
    #[inline]
    pub fn trunc(&self) -> Self {
        match self.n_frac_digits {
            0 => *self,
            n => Self {
                coeff: self.coeff / ten_pow(n),
                n_frac_digits: 0,
            },
        }
    }

    /// Returns the fractional part of `self`.
    ///
    /// # Examples
    ///
    /// ```rust
    /// # use fpdec::{Dec, Decimal};
    /// let d = Dec!(17.050);
    /// assert_eq!(d.fract().to_string(), "0.050");
    /// let d = Dec!(-17.5);
    /// assert_eq!(d.fract().to_string(), "-0.5");
    /// ```
    #[inline]
    pub fn fract(&self) -> Self {
        match self.n_frac_digits {
            0 => Self::ZERO,
            n => Self {
                coeff: self.coeff % ten_pow(n),
                n_frac_digits: n,
            },
        }
    }
}

#[cfg(test)]
mod tests {
    use super::*;

    #[test]
    fn test_neg() {
        let val = 1234567890i128;
        let x: Decimal = Decimal::new_raw(val, 2);
        let y = -x;
        assert_eq!(x.coefficient(), -y.coefficient());
        let z = -y;
        assert_eq!(x.coefficient(), z.coefficient());
        let a = &x;
        let b = -a;
        assert_eq!(a.coefficient(), -b.coefficient());
    }

    #[test]
    fn test_neg_corner_cases_ok() {
        let x = Decimal::MAX;
        let y = -x;
        assert_eq!(x.coefficient(), -y.coefficient());
        let z = -y;
        assert_eq!(x.coefficient(), z.coefficient());
    }

    #[test]
    #[should_panic]
    fn test_neg_corner_cases_fail() {
        let x = Decimal::MIN;
        let _y = -x;
    }

    #[test]
    fn test_abs() {
        let x = Decimal::new_raw(-123456789, 4);
        let y = x.abs();
        assert_eq!(-x.coefficient(), y.coefficient());
        let z = y.abs();
        assert_eq!(y.coefficient(), z.coefficient());
        let a = &x;
        let b = a.abs();
        assert_eq!(-a.coefficient(), b.coefficient());
    }

    #[test]
    fn test_floor() {
        let x = Decimal::new_raw(123, 0);
        let y = x.floor();
        assert_eq!(y.n_frac_digits(), 0);
        assert_eq!(y.coefficient(), x.coefficient());
        let x = Decimal::new_raw(123456789, 5);
        let y = x.floor();
        assert_eq!(y.coefficient(), 1234);
        assert_eq!(y.n_frac_digits(), 0);
        let z = y.floor();
        assert_eq!(y.coefficient(), z.coefficient());
        let x = Decimal::new_raw(-987, 9);
        let y = x.floor();
        assert_eq!(y.coefficient(), -1);
        assert_eq!(y.n_frac_digits(), 0);
        let z = y.floor();
        assert_eq!(y.coefficient(), z.coefficient());
        let a = &x;
        let b = a.floor();
        assert_eq!(b.coefficient(), y.coefficient());
    }

    #[test]
    fn test_ceil() {
        let x = Decimal::new_raw(123, 0);
        let y = x.ceil();
        assert_eq!(y.coefficient(), x.coefficient());
        assert_eq!(y.n_frac_digits(), 0);
        let x = Decimal::new_raw(123400001, 5);
        let y = x.ceil();
        assert_eq!(y.coefficient(), 1235);
        assert_eq!(y.n_frac_digits(), 0);
        let z = y.ceil();
        assert_eq!(y.coefficient(), z.coefficient());
        let x = Decimal::new_raw(-987, 6);
        let y = x.ceil();
        assert_eq!(y.coefficient(), 0);
        assert_eq!(y.n_frac_digits(), 0);
        let z = y.ceil();
        assert_eq!(y.coefficient(), z.coefficient());
        let a = &x;
        let b = a.ceil();
        assert_eq!(b.coefficient(), y.coefficient());
    }

    #[test]
    fn test_trunc() {
        let x = Decimal::new_raw(12345, 0);
        let y = x.trunc();
        assert_eq!(x.coefficient(), y.coefficient());
        assert_eq!(y.n_frac_digits(), 0);
        let x = Decimal::new_raw(98765, 3);
        let y = x.trunc();
        assert_eq!(y.coefficient(), 98);
        assert_eq!(y.n_frac_digits(), 0);
        let x = Decimal::new_raw(999999, 7);
        let y = x.trunc();
        assert_eq!(y.coefficient(), 0);
        assert_eq!(y.n_frac_digits(), 0);
        let a = &x;
        let b = a.trunc();
        assert_eq!(b.coefficient(), y.coefficient());
    }

    #[test]
    fn test_fract() {
        let x = Decimal::new_raw(12345, 0);
        let y = x.fract();
        assert_eq!(y.coefficient(), 0);
        assert_eq!(y.n_frac_digits(), 0);
        let x = Decimal::new_raw(987654, 3);
        let y = x.fract();
        assert_eq!(y.coefficient(), 654);
        assert_eq!(y.n_frac_digits(), 3);
        let x = Decimal::new_raw(9999, 5);
        let y = x.fract();
        assert_eq!(y.coefficient(), 9999);
        assert_eq!(y.n_frac_digits(), 5);
        let a = &x;
        let b = a.fract();
        assert_eq!(b.coefficient(), y.coefficient());
    }
}<|MERGE_RESOLUTION|>--- conflicted
+++ resolved
@@ -107,12 +107,8 @@
         match self.n_frac_digits {
             0 => *self,
             n => Self {
-<<<<<<< HEAD
                 // coeff: self.coeff.div_floor(ten_pow(n)),
                 coeff: DivModInt::div_floor(self.coeff, ten_pow(n)),
-=======
-                coeff: self.coefficient().div_floor(&ten_pow(n)),
->>>>>>> 67ac9ff9
                 n_frac_digits: 0,
             },
         }
@@ -134,12 +130,8 @@
         match self.n_frac_digits {
             0 => *self,
             n => Self {
-<<<<<<< HEAD
                 // coeff: self.coeff.div_ceil(ten_pow(n)),
                 coeff: DivModInt::div_ceil(self.coeff, ten_pow(n)),
-=======
-                coeff: self.coefficient().div_ceil(&ten_pow(n)),
->>>>>>> 67ac9ff9
                 n_frac_digits: 0,
             },
         }
